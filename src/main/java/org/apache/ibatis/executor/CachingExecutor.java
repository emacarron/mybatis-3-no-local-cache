--- conflicted
+++ resolved
@@ -124,21 +124,6 @@
     return delegate.createCacheKey(ms, parameterObject, rowBounds, boundSql);
   }
 
-<<<<<<< HEAD
-=======
-  public boolean isCached(MappedStatement ms, CacheKey key) {
-    return delegate.isCached(ms, key);
-  }
-
-  public void deferLoad(MappedStatement ms, MetaObject resultObject, String property, CacheKey key, Class<?> targetType) {
-    delegate.deferLoad(ms, resultObject, property, key, targetType);
-  }
-
-  public void clearLocalCache() {
-    delegate.clearLocalCache();
-  }
-
->>>>>>> 3a09d6a1
   private void flushCacheIfRequired(MappedStatement ms) {
     Cache cache = ms.getCache();
     if (cache != null && ms.isFlushCacheRequired()) {      
@@ -148,11 +133,7 @@
 
   @Override
   public void setExecutorWrapper(Executor executor) {
-<<<<<<< HEAD
-    throw new UnsupportedOperationException("Nobody should call this method");
-=======
     throw new UnsupportedOperationException("This method should not be called");
->>>>>>> 3a09d6a1
   }
 
 }